[
  {
    "gt": [[230150, 185809, 24040000]], //trace_id 链路编码，与调用方相同
    "sg": {
      "ts": [137150, 185809, 48780000], //segment_id，新产生
      "ai": 2,
      "ii": 3,
      "ss": [
        {
          "si": 0,
          "tv": 0,
          "lv": 2,
          "ps": -1,
          "st": 1501858094726,
          "et": 1501858096804,
          "ci": 3,
          "cn": "",
          "oi": 0,
          "on": "org.skywaking.apm.testcase.dubbo.services.GreetService.doBusiness()",
          "pi": 0,
          "pn": "",
          "ie": false,
          "rs": [
            {
              "pts": [230150, 185809, 24040000], //上级的segment_id 一个应用中的一个实例在链路中产生的编号
              "pii": 2, //上级的实例编号
<<<<<<< HEAD
              "psp": 0, //上级的埋点编号span_id
              "psi": 0, //上级的服务编号(org.skywaking.apm.testcase.dubbo.services.GreetService.doBusiness()注册后的ID)
              "psn": "org.skywaking.apm.testcase.dubbo.services.GreetService.doBusiness()", //上级的服务名
=======
              "psp": 1, //上级的埋点编号span_id
              "psi": 0, //上级的服务编号(org.skywaking.apm.testcase.dubbo.services.GreetService.doBusiness()注册后的ID)
              "psn": "/dubbox-case/case/dubbox-rest", //上级的服务名
>>>>>>> 87ebf659
              "ni": 0,  //上级调用时使用的地址注册后的ID
              "nn": "172.25.0.4:20880", //上级的地址
              "eii": 2, //入口的实例编号
              "esi": 0, //入口的服务编号
              "esn": "/dubbox-case/case/dubbox-rest", //入口的服务名词
              "rn": 0 //调用方式（CrossProcess，CrossThread）
            }
          ],
          "to": [
            {
              "k": "url",
              "v": "rest://172.25.0.4:20880/org.skywaking.apm.testcase.dubbo.services.GreetService.doBusiness()"
            },
            {
              "k": "http.method",
              "v": "GET"
            }
          ],
          "lo": []
        },
        {
          "si": 1,
          "tv": 1,
          "lv": 1,
          "ps": 0,
          "st": 1501858094726,
          "et": 1501858095804,
          "ci": 9,
          "cn": "",
          "oi": 0,
          "on": "mongodb://[username:password@]host1[:port1][,host2[:port2],...[,hostN[:portN]]][/[database][?options]]",
          "pi": 0,
          "pn": "localhost:27017",
          "ie": false,
          "to": [],
          "lo": []
        }
      ]
    }
  }
]<|MERGE_RESOLUTION|>--- conflicted
+++ resolved
@@ -24,15 +24,9 @@
             {
               "pts": [230150, 185809, 24040000], //上级的segment_id 一个应用中的一个实例在链路中产生的编号
               "pii": 2, //上级的实例编号
-<<<<<<< HEAD
-              "psp": 0, //上级的埋点编号span_id
-              "psi": 0, //上级的服务编号(org.skywaking.apm.testcase.dubbo.services.GreetService.doBusiness()注册后的ID)
-              "psn": "org.skywaking.apm.testcase.dubbo.services.GreetService.doBusiness()", //上级的服务名
-=======
               "psp": 1, //上级的埋点编号span_id
               "psi": 0, //上级的服务编号(org.skywaking.apm.testcase.dubbo.services.GreetService.doBusiness()注册后的ID)
               "psn": "/dubbox-case/case/dubbox-rest", //上级的服务名
->>>>>>> 87ebf659
               "ni": 0,  //上级调用时使用的地址注册后的ID
               "nn": "172.25.0.4:20880", //上级的地址
               "eii": 2, //入口的实例编号
